import unittest
import datetime
from decimal import Decimal
from pyobvector import *
import logging

logger = logging.getLogger(__name__)
logger.setLevel(logging.DEBUG)

def sub_dict(d_list, keys):
    new_metas = []
    for meta in d_list:
        tmp = {
            k: meta[k] for k in keys
        }
        new_metas.append(tmp)
    return new_metas

def get_all_rows(res):
    rows = []
    for r in res:
        rows.append(r)
    return rows

class ObVecJsonTableTest(unittest.TestCase):
    def setUp(self) -> None:
        self.root_client = ObVecJsonTableClient(user_id='0')
        self.client = ObVecJsonTableClient(user_id='e5a69db04c5ea54adf324907d4b8f364', user="jtuser@test")
    
    def test_create_and_alter_jtable(self):
        self.root_client._reset()
        self.client.refresh_metadata()
        keys_to_check = ['jcol_id', 'jcol_name', 'jcol_type', 'jcol_nullable', 'jcol_has_default', 'jcol_default']
        self.client.perform_json_table_sql(
            "create table `t2` (c1 int NOT NULL DEFAULT 10, c2 varchar(30) DEFAULT 'ca', c3 varchar not null, c4 decimal(10, 2));"
        )
        tmp_client = ObVecJsonTableClient(user_id='e5a69db04c5ea54adf324907d4b8f364')
        self.assertEqual(sub_dict(tmp_client.jmetadata.meta_cache['t2'], keys_to_check), 
            [
                {'jcol_id': 16, 'jcol_name': 'c1', 'jcol_type': 'INT', 'jcol_nullable': False, 'jcol_has_default': True, 'jcol_default': '10'}, 
                {'jcol_id': 17, 'jcol_name': 'c2', 'jcol_type': 'VARCHAR(30)', 'jcol_nullable': True, 'jcol_has_default': True, 'jcol_default': "'ca'"}, 
                {'jcol_id': 18, 'jcol_name': 'c3', 'jcol_type': 'VARCHAR', 'jcol_nullable': False, 'jcol_has_default': False, 'jcol_default': None}, 
                {'jcol_id': 19, 'jcol_name': 'c4', 'jcol_type': 'DECIMAL(10,2)', 'jcol_nullable': True, 'jcol_has_default': False, 'jcol_default': None}
            ]
        )

        self.client.perform_json_table_sql(
            "ALTER TABLE t2 CHANGE COLUMN c2 changed_col INT"
        )
        self.assertEqual(sub_dict(self.client.jmetadata.meta_cache['t2'], keys_to_check),
            [
                {'jcol_id': 16, 'jcol_name': 'c1', 'jcol_type': 'INT', 'jcol_nullable': False, 'jcol_has_default': True, 'jcol_default': '10'}, 
                {'jcol_id': 17, 'jcol_name': 'changed_col', 'jcol_type': 'INT', 'jcol_nullable': True, 'jcol_has_default': True, 'jcol_default': None}, 
                {'jcol_id': 18, 'jcol_name': 'c3', 'jcol_type': 'VARCHAR', 'jcol_nullable': False, 'jcol_has_default': False, 'jcol_default': None}, 
                {'jcol_id': 19, 'jcol_name': 'c4', 'jcol_type': 'DECIMAL(10,2)', 'jcol_nullable': True, 'jcol_has_default': False, 'jcol_default': None}
            ]
        )

        self.client.perform_json_table_sql(
            "ALTER TABLE t2 DROP c3"
        )
        self.assertEqual(sub_dict(self.client.jmetadata.meta_cache['t2'], keys_to_check),
            [
                {'jcol_id': 16, 'jcol_name': 'c1', 'jcol_type': 'INT', 'jcol_nullable': False, 'jcol_has_default': True, 'jcol_default': '10'}, 
                {'jcol_id': 17, 'jcol_name': 'changed_col', 'jcol_type': 'INT', 'jcol_nullable': True, 'jcol_has_default': True, 'jcol_default': None}, 
                {'jcol_id': 19, 'jcol_name': 'c4', 'jcol_type': 'DECIMAL(10,2)', 'jcol_nullable': True, 'jcol_has_default': False, 'jcol_default': None}
            ]
        )

        self.client.perform_json_table_sql(
            "ALTER TABLE t2 ADD COLUMN email VARCHAR(100) default 'example@example.com'"
        )
        self.assertEqual(sub_dict(self.client.jmetadata.meta_cache['t2'], keys_to_check),
            [
                {'jcol_id': 16, 'jcol_name': 'c1', 'jcol_type': 'INT', 'jcol_nullable': False, 'jcol_has_default': True, 'jcol_default': '10'}, 
                {'jcol_id': 17, 'jcol_name': 'changed_col', 'jcol_type': 'INT', 'jcol_nullable': True, 'jcol_has_default': True, 'jcol_default': None}, 
                {'jcol_id': 19, 'jcol_name': 'c4', 'jcol_type': 'DECIMAL(10,2)', 'jcol_nullable': True, 'jcol_has_default': False, 'jcol_default': None},
                {'jcol_id': 20, 'jcol_name': 'email', 'jcol_type': 'VARCHAR(100)', 'jcol_nullable': True, 'jcol_has_default': True, 'jcol_default': "'example@example.com'"}
            ]
        )

        self.client.perform_json_table_sql(
            "ALTER TABLE t2 MODIFY COLUMN c4 INT NOT NULL DEFAULT 100"
        )
        self.assertEqual(sub_dict(self.client.jmetadata.meta_cache['t2'], keys_to_check),
            [
                {'jcol_id': 16, 'jcol_name': 'c1', 'jcol_type': 'INT', 'jcol_nullable': False, 'jcol_has_default': True, 'jcol_default': '10'}, 
                {'jcol_id': 17, 'jcol_name': 'changed_col', 'jcol_type': 'INT', 'jcol_nullable': True, 'jcol_has_default': True, 'jcol_default': None}, 
                {'jcol_id': 19, 'jcol_name': 'c4', 'jcol_type': 'INT', 'jcol_nullable': False, 'jcol_has_default': True, 'jcol_default': '100'},
                {'jcol_id': 20, 'jcol_name': 'email', 'jcol_type': 'VARCHAR(100)', 'jcol_nullable': True, 'jcol_has_default': True, 'jcol_default': "'example@example.com'"}
            ]
        )

        self.client.perform_json_table_sql(
            "ALTER TABLE t2 RENAME TO alter_test"
        )
        self.assertEqual(self.client.jmetadata.meta_cache.get('t2', []), [])
        self.assertEqual(sub_dict(self.client.jmetadata.meta_cache['alter_test'], keys_to_check),
            [
                {'jcol_id': 16, 'jcol_name': 'c1', 'jcol_type': 'INT', 'jcol_nullable': False, 'jcol_has_default': True, 'jcol_default': '10'}, 
                {'jcol_id': 17, 'jcol_name': 'changed_col', 'jcol_type': 'INT', 'jcol_nullable': True, 'jcol_has_default': True, 'jcol_default': None}, 
                {'jcol_id': 19, 'jcol_name': 'c4', 'jcol_type': 'INT', 'jcol_nullable': False, 'jcol_has_default': True, 'jcol_default': '100'},
                {'jcol_id': 20, 'jcol_name': 'email', 'jcol_type': 'VARCHAR(100)', 'jcol_nullable': True, 'jcol_has_default': True, 'jcol_default': "'example@example.com'"}
            ]
        )

    def test_create_and_alter_jtable_evil(self):
        self.root_client._reset()
        self.client.refresh_metadata()
        keys_to_check = ['jcol_id', 'jcol_name', 'jcol_type', 'jcol_nullable', 'jcol_has_default', 'jcol_default']
        self.client.perform_json_table_sql(
            "create table `t1` (c1 int DEFAULT NULL, c2 varchar(30) DEFAULT 'ca', c3 varchar not null, c4 decimal(10, 2), c5 TIMESTAMP DEFAULT CURRENT_TIMESTAMP);"
        )
        self.assertEqual(sub_dict(self.client.jmetadata.meta_cache['t1'], keys_to_check), 
            [
                {'jcol_id': 16, 'jcol_name': 'c1', 'jcol_type': 'INT', 'jcol_nullable': True, 'jcol_has_default': True, 'jcol_default': None},
                {'jcol_id': 17, 'jcol_name': 'c2', 'jcol_type': 'VARCHAR(30)', 'jcol_nullable': True, 'jcol_has_default': True, 'jcol_default': "'ca'"},
                {'jcol_id': 18, 'jcol_name': 'c3', 'jcol_type': 'VARCHAR', 'jcol_nullable': False, 'jcol_has_default': False, 'jcol_default': None},
                {'jcol_id': 19, 'jcol_name': 'c4', 'jcol_type': 'DECIMAL(10,2)', 'jcol_nullable': True, 'jcol_has_default': False, 'jcol_default': None},
                {'jcol_id': 20, 'jcol_name': 'c5', 'jcol_type': 'TIMESTAMP', 'jcol_nullable': True, 'jcol_has_default': True, 'jcol_default': 'CURRENT_TIMESTAMP()'}
            ]
        )

        self.client.perform_json_table_sql(
            "ALTER TABLE t1 CHANGE COLUMN c2 changed_col DECIMAL"
        )
        self.assertEqual(sub_dict(self.client.jmetadata.meta_cache['t1'], keys_to_check),
            [
                {'jcol_id': 16, 'jcol_name': 'c1', 'jcol_type': 'INT', 'jcol_nullable': True, 'jcol_has_default': True, 'jcol_default': None},
                {'jcol_id': 17, 'jcol_name': 'changed_col', 'jcol_type': 'DECIMAL', 'jcol_nullable': True, 'jcol_has_default': True, 'jcol_default': None},
                {'jcol_id': 18, 'jcol_name': 'c3', 'jcol_type': 'VARCHAR', 'jcol_nullable': False, 'jcol_has_default': False, 'jcol_default': None},
                {'jcol_id': 19, 'jcol_name': 'c4', 'jcol_type': 'DECIMAL(10,2)', 'jcol_nullable': True, 'jcol_has_default': False, 'jcol_default': None},
                {'jcol_id': 20, 'jcol_name': 'c5', 'jcol_type': 'TIMESTAMP', 'jcol_nullable': True, 'jcol_has_default': True, 'jcol_default': 'CURRENT_TIMESTAMP()'}
            ]
        )

        self.client.perform_json_table_sql(
            "ALTER TABLE t1 ADD COLUMN date timestamp default current_timestamp"
        )
        self.assertEqual(sub_dict(self.client.jmetadata.meta_cache['t1'], keys_to_check),
            [
                {'jcol_id': 16, 'jcol_name': 'c1', 'jcol_type': 'INT', 'jcol_nullable': True, 'jcol_has_default': True, 'jcol_default': None},
                {'jcol_id': 17, 'jcol_name': 'changed_col', 'jcol_type': 'DECIMAL', 'jcol_nullable': True, 'jcol_has_default': True, 'jcol_default': None},
                {'jcol_id': 18, 'jcol_name': 'c3', 'jcol_type': 'VARCHAR', 'jcol_nullable': False, 'jcol_has_default': False, 'jcol_default': None},
                {'jcol_id': 19, 'jcol_name': 'c4', 'jcol_type': 'DECIMAL(10,2)', 'jcol_nullable': True, 'jcol_has_default': False, 'jcol_default': None},
                {'jcol_id': 20, 'jcol_name': 'c5', 'jcol_type': 'TIMESTAMP', 'jcol_nullable': True, 'jcol_has_default': True, 'jcol_default': 'CURRENT_TIMESTAMP()'},
                {'jcol_id': 21, 'jcol_name': 'date', 'jcol_type': 'TIMESTAMP', 'jcol_nullable': True, 'jcol_has_default': True, 'jcol_default': 'CURRENT_TIMESTAMP()'}
            ]
        )

        self.client.perform_json_table_sql(
            "ALTER TABLE t1 MODIFY COLUMN c4 INT DEFAULT NULL"
        )
        self.assertEqual(sub_dict(self.client.jmetadata.meta_cache['t1'], keys_to_check),
            [
                {'jcol_id': 16, 'jcol_name': 'c1', 'jcol_type': 'INT', 'jcol_nullable': True, 'jcol_has_default': True, 'jcol_default': None},
                {'jcol_id': 17, 'jcol_name': 'changed_col', 'jcol_type': 'DECIMAL', 'jcol_nullable': True, 'jcol_has_default': True, 'jcol_default': None},
                {'jcol_id': 18, 'jcol_name': 'c3', 'jcol_type': 'VARCHAR', 'jcol_nullable': False, 'jcol_has_default': False, 'jcol_default': None},
                {'jcol_id': 19, 'jcol_name': 'c4', 'jcol_type': 'INT', 'jcol_nullable': True, 'jcol_has_default': True, 'jcol_default': None},
                {'jcol_id': 20, 'jcol_name': 'c5', 'jcol_type': 'TIMESTAMP', 'jcol_nullable': True, 'jcol_has_default': True, 'jcol_default': 'CURRENT_TIMESTAMP()'},
                {'jcol_id': 21, 'jcol_name': 'date', 'jcol_type': 'TIMESTAMP', 'jcol_nullable': True, 'jcol_has_default': True, 'jcol_default': 'CURRENT_TIMESTAMP()'}
            ]
        )
    
    def test_dml(self):
        self.root_client._reset()
        self.client.refresh_metadata()
        keys_to_check = ['jcol_id', 'jcol_name', 'jcol_type', 'jcol_nullable', 'jcol_has_default', 'jcol_default']
        self.client.perform_json_table_sql(
            "create table `t1` (c1 int DEFAULT NULL, c2 varchar(30) DEFAULT 'ca', c3 varchar not null, c4 decimal(10, 2), c5 TIMESTAMP DEFAULT '2024-12-30T03:35:30');"
        )
        self.assertEqual(sub_dict(self.client.jmetadata.meta_cache['t1'], keys_to_check), 
            [
                {'jcol_id': 16, 'jcol_name': 'c1', 'jcol_type': 'INT', 'jcol_nullable': True, 'jcol_has_default': True, 'jcol_default': None},
                {'jcol_id': 17, 'jcol_name': 'c2', 'jcol_type': 'VARCHAR(30)', 'jcol_nullable': True, 'jcol_has_default': True, 'jcol_default': "'ca'"},
                {'jcol_id': 18, 'jcol_name': 'c3', 'jcol_type': 'VARCHAR', 'jcol_nullable': False, 'jcol_has_default': False, 'jcol_default': None},
                {'jcol_id': 19, 'jcol_name': 'c4', 'jcol_type': 'DECIMAL(10,2)', 'jcol_nullable': True, 'jcol_has_default': False, 'jcol_default': None},
                {'jcol_id': 20, 'jcol_name': 'c5', 'jcol_type': 'TIMESTAMP', 'jcol_nullable': True, 'jcol_has_default': True, 'jcol_default': "'2024-12-30T03:35:30'"}
            ]
        )

        self.client.perform_json_table_sql(
            "insert into t1 (c2, c3) values ('hello', 'foo'), ('world', 'bar')"
        )
        self.client.perform_json_table_sql(
            "insert into t1 values (1+2, 'baz', 'oceanbase', 12.3+45.6, '2024-12-30T06:56:00')"
        )
        res = self.client.perform_json_table_sql(
            "select * from t1"
        )
        self.assertEqual(
            get_all_rows(res),
            [
                (None, 'hello', 'foo', None, datetime.datetime(2024, 12, 30, 3, 35, 30)),
                (None, 'world', 'bar', None, datetime.datetime(2024, 12, 30, 3, 35, 30)),
                (3, 'baz', 'oceanbase', Decimal('57.89'), datetime.datetime(2024, 12, 30, 6, 56)),
            ]
        )

        self.client.perform_json_table_sql(
            "update t1 set c1=10+10, c2='updated' where c3='oceanbase'"
        )
        res = self.client.perform_json_table_sql(
            "select * from t1"
        )
        self.assertEqual(
            get_all_rows(res),
            [
                (None, 'hello', 'foo', None, datetime.datetime(2024, 12, 30, 3, 35, 30)),
                (None, 'world', 'bar', None, datetime.datetime(2024, 12, 30, 3, 35, 30)),
                (20, 'updated', 'oceanbase', Decimal('57.89'), datetime.datetime(2024, 12, 30, 6, 56)),
            ]
        )

        self.client.perform_json_table_sql(
            "delete from t1 where c1 is NULL"
        )
        res = self.client.perform_json_table_sql(
            "select * from t1"
        )
        self.assertEqual(
            get_all_rows(res),
            [
                (20, 'updated', 'oceanbase', Decimal('57.89'), datetime.datetime(2024, 12, 30, 6, 56)),
            ]
        )

        self.client.perform_json_table_sql(
            "select c1, c2, t1.c3 from t1 where c1 > 21"
        )
        self.assertEqual(get_all_rows(res), [])

        self.client.perform_json_table_sql(
            "alter table t1 drop column c3"
        )
        res = self.client.perform_json_table_sql(
            "select * from t1"
        )
        self.assertEqual(
            get_all_rows(res),
            [
                (20, 'updated', Decimal('57.89'), datetime.datetime(2024, 12, 30, 6, 56)),
            ]
        )

        self.client.perform_json_table_sql(
            "alter table t1 add column new_col TIMESTAMP default '2024-12-30T02:44:17'"
        )
        res = self.client.perform_json_table_sql(
            "select * from t1"
        )
        self.assertEqual(
            get_all_rows(res),
            [
                (20, 'updated', Decimal('57.89'), 
                 datetime.datetime(2024, 12, 30, 6, 56),
                 datetime.datetime(2024, 12, 30, 2, 44, 17)),
            ]
        )

        self.client.perform_json_table_sql(
            "alter table t1 modify column c4 INT DEFAULT 10"
        )
        res = self.client.perform_json_table_sql(
            "select * from t1"
        )
        self.assertEqual(
            get_all_rows(res),
            [
                (20, 'updated', 58, 
                 datetime.datetime(2024, 12, 30, 6, 56),
                 datetime.datetime(2024, 12, 30, 2, 44, 17)),
            ]
        )

        self.client.perform_json_table_sql(
            "alter table t1 change column c1 change_col DECIMAL(10,2)"
        )
        res = self.client.perform_json_table_sql(
            "select * from t1"
        )
        self.assertEqual(
            get_all_rows(res),
            [
                (20.00, 'updated', 58, 
                 datetime.datetime(2024, 12, 30, 6, 56),
                 datetime.datetime(2024, 12, 30, 2, 44, 17)),
            ]
        )

        self.client.perform_json_table_sql(
            "insert into t1 (change_col, c2, c4) values (12, 'pyobvector is good', 50), (90, 'oceanbase is good', 20)"
        )
        res = self.client.perform_json_table_sql(
            "select sum(c4) as c4_sum from t1 where CHAR_LENGTH(c2) > 10"
        )
        self.assertEqual(
            get_all_rows(res),
            [
                (Decimal('70'),),
            ]
        )

        res = self.client.perform_json_table_sql(
            "select * from t1 where CHAR_LENGTH(c2) > 10 or c4 > 50 order by c4"
        )
        self.assertEqual(
            get_all_rows(res),
            [
                (Decimal('90.00'), 'oceanbase is good', 20, datetime.datetime(2024, 12, 30, 3, 35, 30), datetime.datetime(2024, 12, 30, 2, 44, 17)),
                (Decimal('12.00'), 'pyobvector is good', 50, datetime.datetime(2024, 12, 30, 3, 35, 30), datetime.datetime(2024, 12, 30, 2, 44, 17)),
                (Decimal('20.00'), 'updated', 58, datetime.datetime(2024, 12, 30, 6, 56), datetime.datetime(2024, 12, 30, 2, 44, 17))
            ]
        )

    def test_col_name_conflict(self):
        self.root_client._reset()
        self.client.refresh_metadata()
        keys_to_check = ['jcol_id', 'jcol_name', 'jcol_type', 'jcol_nullable', 'jcol_has_default', 'jcol_default']
        self.client.perform_json_table_sql(
            "create table `t1` (user_id int DEFAULT NULL, jtable_name varchar(30) DEFAULT 'jtable');"
        )
        self.assertEqual(sub_dict(self.client.jmetadata.meta_cache['t1'], keys_to_check), 
            [
                {'jcol_id': 16, 'jcol_name': 'user_id', 'jcol_type': 'INT', 'jcol_nullable': True, 'jcol_has_default': True, 'jcol_default': None},
                {'jcol_id': 17, 'jcol_name': 'jtable_name', 'jcol_type': 'VARCHAR(30)', 'jcol_nullable': True, 'jcol_has_default': True, 'jcol_default': "'jtable'"},
            ]
        )

        self.client.perform_json_table_sql(
            "insert into t1 values (1, 'alice'), (2, 'bob')"
        )
        res = self.client.perform_json_table_sql(
            "select * from t1"
        )
        self.assertEqual(
            get_all_rows(res),
            [
                (1, 'alice'),
                (2, 'bob'),
            ]
        )

        res = self.client.perform_json_table_sql(
            "select * from t1 where user_id > 1"
        )
        self.assertEqual(
            get_all_rows(res),
            [
                (2, 'bob'),
            ]
        )

        res = self.client.perform_json_table_sql(
            "update t1 set user_id=15 where jtable_name='alice'"
        )
        res = self.client.perform_json_table_sql(
            "select * from t1"
        )
        self.assertEqual(
            get_all_rows(res),
            [
                (15, 'alice'),
                (2, 'bob'),
            ]
        )

    def test_timestamp_datatype(self):
        self.root_client._reset()
        self.client.refresh_metadata()
        self.client.perform_json_table_sql(
            "create table `t1` (c1 int DEFAULT NULL, c2 TIMESTAMP);"
        )

        self.client.perform_json_table_sql(
            "insert into t1 values (1, CURRENT_DATE - INTERVAL '1' MONTH);"
        )

        self.client.perform_json_table_sql(
            "select * from t1"
        )

    def test_online_cases(self):
        self.root_client._reset()
        self.client.refresh_metadata()
<<<<<<< HEAD
        
=======
        keys_to_check = ['jcol_id', 'jcol_name', 'jcol_type', 'jcol_nullable', 'jcol_has_default', 'jcol_default']
        self.client.perform_json_table_sql(
            "CREATE TABLE `table_unit_test`(id INT, field0 VARCHAR(1024), field1 INT, field2 DECIMAL(10,2), field3 timestamp NOT NULL default CURRENT_TIMESTAMP, field4 varchar(1024));"
        )
        logger.info(sub_dict(self.client.jmetadata.meta_cache['table_unit_test'], keys_to_check))
        self.assertEqual(sub_dict(self.client.jmetadata.meta_cache['table_unit_test'], keys_to_check), 
            [
                {'jcol_id': 16, 'jcol_name': 'id', 'jcol_type': 'INT', 'jcol_nullable': True, 'jcol_has_default': False, 'jcol_default': None},
                {'jcol_id': 17, 'jcol_name': 'field0', 'jcol_type': 'VARCHAR(1024)', 'jcol_nullable': True, 'jcol_has_default': False, 'jcol_default': None},
                {'jcol_id': 18, 'jcol_name': 'field1', 'jcol_type': 'INT', 'jcol_nullable': True, 'jcol_has_default': False, 'jcol_default': None},
                {'jcol_id': 19, 'jcol_name': 'field2', 'jcol_type': 'DECIMAL(10,2)', 'jcol_nullable': True, 'jcol_has_default': False, 'jcol_default': None},
                {'jcol_id': 20, 'jcol_name': 'field3', 'jcol_type': 'TIMESTAMP', 'jcol_nullable': False, 'jcol_has_default': True, 'jcol_default': 'CURRENT_TIMESTAMP()'},
                {'jcol_id': 21, 'jcol_name': 'field4', 'jcol_type': 'VARCHAR(1024)', 'jcol_nullable': True, 'jcol_has_default': False, 'jcol_default': None},
            ]
        )
        self.client.perform_json_table_sql(
            "INSERT INTO `table_unit_test` (id, field0, field1, field2, field4) VALUES (1, '汽车保养', 1, 1000.00, '4S 店')"
        )
        self.client.perform_json_table_sql(
            "INSERT INTO `table_unit_test` (id, field0, field1, field2, field3, field4) VALUES (2, '奶茶', 2, 15.00, CURRENT_TIMESTAMP(), '商场'), (3, '书', 2, 40.00, NOW() - INTERVAL '1' DAY, '商场'), (4, '手机', 2, 6000.00, '2025-03-09', '商场')"
        )

        res = self.client.perform_json_table_sql(
            "SELECT field0 AS 消费内容, field1 AS 消费类型, field2 AS 消费金额, field4 AS 消费地点 FROM `table_unit_test` LIMIT 2"
        )
        self.assertEqual(
            get_all_rows(res),
            [
                ('汽车保养', 1, Decimal('1000.00'), '4S 店'),
                ('奶茶', 2, Decimal('15.00'), '商场')
            ]
        )

        res = self.client.perform_json_table_sql(
            "SELECT field2 FROM `table_unit_test` WHERE field0 like '%汽车%' AND field4 like '%店%' ORDER BY field2 DESC LIMIT 2"
        )
        self.assertEqual(
            get_all_rows(res),
            [(Decimal('1000.00'),)]
        )

        res = self.client.perform_json_table_sql(
            "SELECT field0, field1, field2 FROM `table_unit_test` WHERE DATE(field3)='2025-03-09' ORDER BY field2 DESC LIMIT 2"
        )
        # logger.info(get_all_rows(res))
        self.assertEqual(
            get_all_rows(res),
            [('手机', 2, Decimal('6000.00'))]
        )

        res = self.client.perform_json_table_sql(
            "SELECT field0, field1, field2, field3 FROM `table_unit_test` WHERE field4 like '%商场%' AND field3 <= CAST('2025-03-10' AS DATE) LIMIT 20"
        )
        self.assertEqual(
            get_all_rows(res),
            [('手机', 2, Decimal('6000.00'), datetime.datetime(2025, 3, 9, 0, 0))]
        )

        self.client.perform_json_table_sql(
            "UPDATE `table_unit_test` SET field3 = '2025-03-14' WHERE field0 = '汽车保养'"
        )
        res = self.client.perform_json_table_sql(
            "SELECT field0, field1, field2, field3 FROM `table_unit_test` WHERE DATE(field3) = '2025-03-14' AND field0 = '汽车保养'"
        )
        self.assertEqual(
            get_all_rows(res),
            [('汽车保养', 1, Decimal('1000.00'), datetime.datetime(2025, 3, 14, 0, 0))]
        )

        self.client.perform_json_table_sql(
            "UPDATE `table_unit_test` SET field0 = CONCAT(field0, '代办') WHERE DATE(field3) = '2025-03-14'"
        )
        res = self.client.perform_json_table_sql(
            "SELECT field0, field1, field2, field3 FROM `table_unit_test` WHERE DATE(field3) = '2025-03-14'"
        )
        self.assertEqual(
            get_all_rows(res),
            [('汽车保养代办', 1, Decimal('1000.00'), datetime.datetime(2025, 3, 14, 0, 0))]
        )
>>>>>>> 8d1d4829
<|MERGE_RESOLUTION|>--- conflicted
+++ resolved
@@ -383,9 +383,6 @@
     def test_online_cases(self):
         self.root_client._reset()
         self.client.refresh_metadata()
-<<<<<<< HEAD
-        
-=======
         keys_to_check = ['jcol_id', 'jcol_name', 'jcol_type', 'jcol_nullable', 'jcol_has_default', 'jcol_default']
         self.client.perform_json_table_sql(
             "CREATE TABLE `table_unit_test`(id INT, field0 VARCHAR(1024), field1 INT, field2 DECIMAL(10,2), field3 timestamp NOT NULL default CURRENT_TIMESTAMP, field4 varchar(1024));"
@@ -464,5 +461,4 @@
         self.assertEqual(
             get_all_rows(res),
             [('汽车保养代办', 1, Decimal('1000.00'), datetime.datetime(2025, 3, 14, 0, 0))]
-        )
->>>>>>> 8d1d4829
+        )